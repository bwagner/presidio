--- conflicted
+++ resolved
@@ -4,11 +4,8 @@
 
 Using Presidio's modules as Python packages to get started:
 
-<<<<<<< HEAD
 ===+ "Anonymize PII in text (Default spaCy model)"
-=======
-=== "Anonymize PII in text"
->>>>>>> 79434a21
+
 
     1. Install Presidio
         
@@ -45,7 +42,6 @@
         print(anonymized_text)
         ```
 
-<<<<<<< HEAD
 === "Anonymize PII in text (transformers)"
 
     1. Install Presidio
@@ -96,8 +92,6 @@
 
 ## Simple flow: Images
 
-=======
->>>>>>> 79434a21
 === "Anonymize PII in images"
 
     1. Install presidio-image-redactor
