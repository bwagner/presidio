--- conflicted
+++ resolved
@@ -4,7 +4,7 @@
 
 ## [Unreleased]
 
-## [2.2.32] - 19.12.2022
+## [2.2.32] - 25.01.2023
 ### Changed
 #### General
 * Updated dependencies
@@ -17,23 +17,22 @@
 * Fixed merge entity from the same type
 
 #### Image redactor
-* Added evaluation code for the DICOM image redaction capabilities
 * Modified `ImagePiiVerifyEngine` to allow passing of kwargs
-<<<<<<< HEAD
 * Updated template for building image redactor yaml
-* Updated `presidio-image-redactor` version from 0.0.45 to 0.0.46
-
-### Added
-#### Analyzer
-* Added revised example for transformer recognizer
-=======
 * Updated all image redactor engines and OCR classes to allow passing of an OCR confidence threshold and other OCR parameters
 * Moved general bounding box operations to new class `BboxProcessor`
+* Updated `presidio-image-redactor` version from 0.0.45 to 0.0.46
+
+### Added
+#### Analyzer
+* Added revised example for transformer recognizer
+
+#### Image redactor
+* Added evaluation code for the DICOM image redaction capabilities
 
 #### General
 * Updated documentation to include instructions on using DICOM evaluation code
 * Updated documentation to mention OCR thresholding
->>>>>>> 9671db36
 
 ## [2.2.31] - 14.12.2022
 ### Changed
