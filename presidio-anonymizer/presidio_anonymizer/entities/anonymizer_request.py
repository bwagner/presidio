"""
Engine request entity.

It get the data and validate it before the engine receives it.
"""
import logging

from presidio_anonymizer.anonymizers import Replace
from presidio_anonymizer.entities import AnalyzerResult
from presidio_anonymizer.entities import AnalyzerResults
from presidio_anonymizer.entities import InvalidParamException


class AnonymizerRequest:
    """Input validation for the anonymize process."""

<<<<<<< HEAD
=======
    anonymizers = {"mask": Mask(), "fpe": FPE(), "replace": Replace(), "hash": Hash(),
                   "redact": Redact()}

>>>>>>> 72748489
    logger = logging.getLogger("presidio-anonymizer")

    def __init__(self,
                 data: dict,
                 anonymizers):
        """Handle and validate data for the text replacement.

        :param data: a map which contains the transformations, analyzer_results and text
        """
        self.anonymizers = anonymizers
        self._transformations = {}
        self._analysis_results = AnalyzerResults()
        self.__validate_and_insert_input(data)
        self.default_transformation = {"type": "replace", "anonymizer": Replace()}

    def get_transformation(self, analyzer_result: AnalyzerResult):
        """
        Get the right transformation from the list.

        When transformation does not exist, we fall back to default.
        :param analyzer_result: the result we are going to do the transformation on
        :return: transformation
        """
        transformation = self._transformations.get(analyzer_result.entity_type)
        if not transformation:
            transformation = self._transformations.get("DEFAULT")
            if not transformation:
                transformation = self.default_transformation
        transformation["entity_type"] = analyzer_result.entity_type
        return transformation

    def get_text(self):
        """Get the text we are working on."""
        return self._text

    def get_analysis_results(self):
        """Get the analysis results."""
        return self._analysis_results

    def __validate_and_insert_input(self, data: dict):
        self.__handle_analyzer_results(data)
        self.__handle_text(data)
        self.__handle_transformations(data)

    def __handle_analyzer_results(self, data):
        """
        Go over analyzer results, check they are valid and convert to AnalyzeResult.

        :param data: contains the text, transformations and analyzer_results
        :return: None
        """
        analyzer_results = data.get("analyzer_results")
        if not analyzer_results:
            self.logger.debug("invalid input, json missing field: analyzer_results")
            raise InvalidParamException("Invalid input, "
                                        "analyzer results can not be empty")
        for analyzer_result in analyzer_results:
            self._analysis_results.append(
                AnalyzerResult(analyzer_result))

    def __handle_transformations(self, data):
        """
        Go over the transformations and get the relevant anonymizer class for it.

        Inserts the class to the transformation so the engine will use it.
        :param data: contains the text, transformations and analyzer_results
        :return: None
        """
        transformations = data.get("transformations")
        if transformations is not None:
            for key, transformation in transformations.items():
                self.logger.debug(f"converting {transformation} to anonymizer class")
                anonymizer = self.__get_anonymizer(transformation)
                self.logger.debug(f"applying class {anonymizer} to {transformation}")
                transformation["anonymizer"] = anonymizer
                self._transformations[key] = transformation

    def __handle_text(self, data):
        self._text = data.get("text")
        if not self._text:
            self.logger.debug("invalid input, json is missing text field")
            raise InvalidParamException("Invalid input, text can not be empty")

    def __get_anonymizer(self, transformation):
        """
        Extract the anonymizer class from the anonymizers list.

        :param transformation: a single transformation value
        :return: Anonymizer
        """
        anonymizer_type = transformation.get("type").lower()
        anonymizer = self.anonymizers.get(anonymizer_type)
        if not anonymizer:
            self.logger.error(f"No such anonymizer class {anonymizer_type}")
            raise InvalidParamException(
                f"Invalid anonymizer class '{anonymizer_type}'.")
        return anonymizer<|MERGE_RESOLUTION|>--- conflicted
+++ resolved
@@ -5,7 +5,6 @@
 """
 import logging
 
-from presidio_anonymizer.anonymizers import Replace
 from presidio_anonymizer.entities import AnalyzerResult
 from presidio_anonymizer.entities import AnalyzerResults
 from presidio_anonymizer.entities import InvalidParamException
@@ -14,12 +13,6 @@
 class AnonymizerRequest:
     """Input validation for the anonymize process."""
 
-<<<<<<< HEAD
-=======
-    anonymizers = {"mask": Mask(), "fpe": FPE(), "replace": Replace(), "hash": Hash(),
-                   "redact": Redact()}
-
->>>>>>> 72748489
     logger = logging.getLogger("presidio-anonymizer")
 
     def __init__(self,
@@ -33,7 +26,7 @@
         self._transformations = {}
         self._analysis_results = AnalyzerResults()
         self.__validate_and_insert_input(data)
-        self.default_transformation = {"type": "replace", "anonymizer": Replace()}
+        self.default_transformation = {"type": "replace", "anonymizer": self.anonymizers["replace"]()}
 
     def get_transformation(self, analyzer_result: AnalyzerResult):
         """
